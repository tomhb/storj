// Copyright (C) 2019 Storj Labs, Inc.
// See LICENSE for copying information.

package accounting

import (
	"github.com/skyrings/skyring-common/tools/uuid"
)

// BucketTally contains information about aggregate data stored in a bucket
type BucketTally struct {
	ProjectID  uuid.UUID
	BucketName []byte

	ObjectCount int64

	InlineSegments int64
	RemoteSegments int64

	InlineBytes int64
	RemoteBytes int64

	MetadataSize int64
}

// Combine aggregates all the tallies
func (s *BucketTally) Combine(o *BucketTally) {
	s.ObjectCount += o.ObjectCount

	s.InlineSegments += o.InlineSegments
	s.RemoteSegments += o.RemoteSegments

	s.InlineBytes += o.InlineBytes
	s.RemoteBytes += o.RemoteBytes
}

<<<<<<< HEAD
// AddSegment groups all the data based the passed pointer
func (s *BucketTally) AddSegment(pointer *pb.Pointer, last bool) {
	s.Segments++
	switch pointer.GetType() {
	case pb.Pointer_INLINE:
		s.InlineSegments++
		s.InlineBytes += int64(len(pointer.InlineSegment))
		s.Bytes += int64(len(pointer.InlineSegment))
		s.MetadataSize += int64(len(pointer.Metadata))

	case pb.Pointer_REMOTE:
		s.RemoteSegments++
		s.RemoteBytes += pointer.GetSegmentSize()
		s.Bytes += pointer.GetSegmentSize()
		s.MetadataSize += int64(len(pointer.Metadata))
	default:
		s.UnknownSegments++
	}

	if last {
		s.ObjectCount++
	}
=======
// Segments returns total number of segments.
func (s *BucketTally) Segments() int64 {
	return s.InlineSegments + s.RemoteSegments
}

// Bytes returns total bytes.
func (s *BucketTally) Bytes() int64 {
	return s.InlineBytes + s.RemoteBytes
>>>>>>> e82e61ad
}<|MERGE_RESOLUTION|>--- conflicted
+++ resolved
@@ -34,30 +34,6 @@
 	s.RemoteBytes += o.RemoteBytes
 }
 
-<<<<<<< HEAD
-// AddSegment groups all the data based the passed pointer
-func (s *BucketTally) AddSegment(pointer *pb.Pointer, last bool) {
-	s.Segments++
-	switch pointer.GetType() {
-	case pb.Pointer_INLINE:
-		s.InlineSegments++
-		s.InlineBytes += int64(len(pointer.InlineSegment))
-		s.Bytes += int64(len(pointer.InlineSegment))
-		s.MetadataSize += int64(len(pointer.Metadata))
-
-	case pb.Pointer_REMOTE:
-		s.RemoteSegments++
-		s.RemoteBytes += pointer.GetSegmentSize()
-		s.Bytes += pointer.GetSegmentSize()
-		s.MetadataSize += int64(len(pointer.Metadata))
-	default:
-		s.UnknownSegments++
-	}
-
-	if last {
-		s.ObjectCount++
-	}
-=======
 // Segments returns total number of segments.
 func (s *BucketTally) Segments() int64 {
 	return s.InlineSegments + s.RemoteSegments
@@ -66,5 +42,4 @@
 // Bytes returns total bytes.
 func (s *BucketTally) Bytes() int64 {
 	return s.InlineBytes + s.RemoteBytes
->>>>>>> e82e61ad
 }